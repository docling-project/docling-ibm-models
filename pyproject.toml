--- conflicted
+++ resolved
@@ -24,16 +24,9 @@
 python = "^3.9"
 torch = "^2.2.2"
 torchvision = "^0"
-<<<<<<< HEAD
 transformers = "^4.46.2"
 accelerate = "^1.1.1"
-numpy = [
-    { version = "^2.1.0", markers = 'python_version >= "3.13"' },
-    { version = "^1.24.4", markers = 'python_version < "3.13"' },
-]
-=======
 numpy = ">=1.24.4,<3.0.0"
->>>>>>> 204c3d1e
 jsonlines = "^3.1.0"
 Pillow = "^10.0.0"
 tqdm = "^4.64.0"
